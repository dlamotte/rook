package castled

import (
<<<<<<< HEAD
	"bytes"
=======
>>>>>>> 76322645
	"fmt"
	"io/ioutil"
	"log"
	"os"
<<<<<<< HEAD
	"path"
	"path/filepath"
	"strings"
=======
	"os/exec"
>>>>>>> 76322645
	"time"

	"github.com/quantum/castle/pkg/cephd"
	"github.com/quantum/castle/pkg/kvstore"

	etcd "github.com/coreos/etcd/client"
	"golang.org/x/net/context"
)

<<<<<<< HEAD
const (
	cephKey = "/castle/ceph"

	monitorKeyringTemplate = `
[mon.]
	key = %s
	caps mon = "allow *"
[client.admin]
	key = %s
=======
// BUGUBG: we could use a better process manager here with support for rediecting
// stdout, stderr, and signals. And can monitor the child.

func createCmd(daemon string, args ...string) (cmd *exec.Cmd) {
	cmd = exec.Command(os.Args[0], append([]string{"daemon", daemon}, args...)...)
	cmd.Stdout = os.Stdout
	cmd.Stderr = os.Stderr

	return cmd
}

func runChildProcess(daemon string, args ...string) error {
	cmd := createCmd(daemon, args...)
	return cmd.Run()
}

func startChildProcess(daemon string, args ...string) (cmd *exec.Cmd, err error) {
	cmd = createCmd(daemon, args...)
	err = cmd.Start()
	if err != nil {
		return nil, err
	}
	return cmd, nil
}

func stopChildProcess(cmd *exec.Cmd) error {
	return cmd.Process.Kill()
}

func writeKeyRing(filePath, monSecretKey, adminSecretKey string) error {
	var keyringTemplate = `[mon.]
	key = %v
	caps mon = "allow *"
[client.admin]
	key = %v
>>>>>>> 76322645
	auid = 0
	caps mds = "allow"
	caps mon = "allow *"
	caps osd = "allow *"
`
<<<<<<< HEAD
	globalConfigTemplate = `
[global]
	fsid=%s
	run dir=/tmp/mon
	mon initial members = %s
`
	monitorConfigTemplate = `
[mon.%s]
	name = %s
	mon addr = %s
`
)

type clusterInfo struct {
	FSID          string
	MonitorSecret string
	AdminSecret   string
}

func Start(cfg Config) error {
	// TODO: some of these operations should be done by only one member of the cluster, (e.g. leader election)

	// get an etcd client to coordinate with the rest of the cluster and load/save config
	etcdClient, err := kvstore.GetEtcdClient(cfg.EtcdURLs)
	if err != nil {
		return fmt.Errorf("failed to get etcdClient: %+v", err)
	}

	// load any existing cluster info that may have previously been created
	cluster, err := LoadClusterInfo(etcdClient)
	if err != nil {
		return fmt.Errorf("failed to load cluster info: %+v", err)
	}

	if !isClusterInfoSet(cluster) {
		// the cluster info is not yet set, go ahead and set it now
		cluster, err := createClusterInfo()
		if err != nil {
			return fmt.Errorf("failed to create cluster info: %+v", err)
		}

		log.Printf("Created new cluster info: %+v", cluster)
		err = SaveClusterInfo(cluster, etcdClient)
		if err != nil {
			return fmt.Errorf("failed to save new cluster info: %+v", err)
		}
	} else {
		// the cluster has already been created
		log.Printf("Cluster already exists: %+v", cluster)
	}

	if err := registerMonitor(cfg, etcdClient); err != nil {
		return fmt.Errorf("failed to register monitor: %+v", err)
	}

	// wait for monitor registration to complete for all expected initial monitors
	if err := waitForMonitorRegistration(cfg, etcdClient); err != nil {
		return fmt.Errorf("failed to wait for monitors to register: %+v", err)
	}

	if err := makeMonitorFileSystem(cfg, cluster); err != nil {
		return fmt.Errorf("failed to make monitor filesystem: %+v", err)
	}

	/*
		// run the mon
		cephd.Mon([]string{
			os.Args[0], // BUGBUG: remove this?
			"--cluster=foo",
			"--id=mon.a",
			"--mon-data=/tmp/mon/mon.a",
			"--conf=/tmp/mon/tmp_config"})
	*/

	return nil
}

func LoadClusterInfo(etcdClient etcd.KeysAPI) (clusterInfo, error) {
	resp, err := etcdClient.Get(context.Background(), path.Join(cephKey, "fsid"), nil)
	if err != nil {
		return handleLoadClusterInfoErr(err)
	}
	fsid := resp.Node.Value

	secretsKey := path.Join(cephKey, "_secrets")

	resp, err = etcdClient.Get(context.Background(), path.Join(secretsKey, "monitor"), nil)
	if err != nil {
		return handleLoadClusterInfoErr(err)
	}
	monSecret := resp.Node.Value

	resp, err = etcdClient.Get(context.Background(), path.Join(secretsKey, "admin"), nil)
	if err != nil {
		return handleLoadClusterInfoErr(err)
	}
	adminSecret := resp.Node.Value

	return clusterInfo{
		FSID:          fsid,
		MonitorSecret: monSecret,
		AdminSecret:   adminSecret,
	}, nil
}

func handleLoadClusterInfoErr(err error) (clusterInfo, error) {
	if kvstore.IsEtcdKeyNotFound(err) {
		return clusterInfo{}, nil
	}
	return clusterInfo{}, err
}

func isClusterInfoSet(c clusterInfo) bool {
	return c.FSID != "" && c.MonitorSecret != "" && c.AdminSecret != ""
}

func createClusterInfo() (clusterInfo, error) {
	fsid, err := cephd.NewFsid()
	if err != nil {
		return clusterInfo{}, fmt.Errorf("failed to create FSID: %+v", err)
	}

	monSecret, err := cephd.NewSecretKey()
	if err != nil {
		return clusterInfo{}, fmt.Errorf("failed to create monitor secret: %+v", err)
	}

	adminSecret, err := cephd.NewSecretKey()
	if err != nil {
		return clusterInfo{}, fmt.Errorf("failed to create admin secret: %+v", err)
	}

	return clusterInfo{
		FSID:          fsid,
		MonitorSecret: monSecret,
		AdminSecret:   adminSecret,
	}, nil
}

func SaveClusterInfo(c clusterInfo, etcdClient etcd.KeysAPI) error {
	_, err := etcdClient.Set(context.Background(), path.Join(cephKey, "fsid"), c.FSID, nil)
	if err != nil {
		return err
	}

	secretsKey := path.Join(cephKey, "_secrets")

	_, err = etcdClient.Set(context.Background(), path.Join(secretsKey, "monitor"), c.MonitorSecret, nil)
	if err != nil {
		return err
	}

	_, err = etcdClient.Set(context.Background(), path.Join(secretsKey, "admin"), c.AdminSecret, nil)
=======
	keyring := fmt.Sprintf(keyringTemplate, monSecretKey, adminSecretKey)

	return ioutil.WriteFile(filePath, []byte(keyring), 0644)
}

func StartOneMon() error {

	// cluster params
	clusterName := "foo"
	fsid, _ := cephd.NewFsid()
	monitorSecretKey, _ := cephd.NewSecretKey()
	adminSecretKey, _ := cephd.NewSecretKey()

	// mon params
	monDir := "/tmp/mon"
	monName := "mon.a"
	monAddr := "127.0.0.1:6789"

	// kill the monDir directroy
	os.RemoveAll(monDir)
	os.Mkdir(monDir, 0755)

	// write the initial keyring
	writeKeyRing(monDir+"/tmp_keyring", monitorSecretKey, adminSecretKey)

	// write the config
	var configTemplate = `
[global]
	fsid=%v
	run dir=%v
	mon initial members = %v
[%v]
	host = localhost
	mon addr = %v
`
	config := fmt.Sprintf(configTemplate, fsid, monDir, monName, monName, monAddr)

	var err error

	err = ioutil.WriteFile(monDir+"/config", []byte(config), 0644)
	if err != nil {
		return err
	}

	// call mkfs
	fmt.Println("calling mkfs")
	err = runChildProcess(
		"mon",
		"--mkfs",
		fmt.Sprintf("--cluster=%v", clusterName),
		fmt.Sprintf("--name=%v", monName),
		fmt.Sprintf("--mon-data=%v/mon.a", monDir),
		fmt.Sprintf("--conf=%v/config", monDir),
		fmt.Sprintf("--keyring=%v/tmp_keyring", monDir))

	// now run the mon
	fmt.Println("starting the mon")
	cmd, err := startChildProcess(
		"mon",
		"--foreground",
		fmt.Sprintf("--cluster=%v", clusterName),
		fmt.Sprintf("--name=%v", monName),
		fmt.Sprintf("--mon-data=%v/%v", monDir, monName),
		fmt.Sprintf("--conf=%v/config", monDir),
		fmt.Sprintf("--public-addr=%v", monAddr))
>>>>>>> 76322645
	if err != nil {
		return err
	}

<<<<<<< HEAD
	return nil
}

func registerMonitor(cfg Config, etcdClient etcd.KeysAPI) error {
	key := getMonitorEndpointKey(cfg.MonName)
	val := fmt.Sprintf("%s:%d", cfg.PrivateIPv4, 6790)

	_, err := etcdClient.Set(context.Background(), key, val, nil)
	if err == nil || kvstore.IsEtcdNodeExist(err) {
		log.Printf("registered monitor %s endpoint of %s", cfg.MonName, val)
	}
	return err
}

func getMonitorEndpointKey(name string) string {
	return fmt.Sprintf(path.Join(cephKey, "mons/%s/endpoint"), name)
}

func waitForMonitorRegistration(cfg Config, etcdClient etcd.KeysAPI) error {
	for i := range cfg.InitialMonitors {
		monName := cfg.InitialMonitors[i].Name
		key := getMonitorEndpointKey(monName)

		registered := false
		retryCount := 0
		retryMax := 40
		sleepTime := 5
		for {
			resp, err := etcdClient.Get(context.Background(), key, nil)
			if err == nil && resp != nil && resp.Node != nil && resp.Node.Value != "" {
				cfg.InitialMonitors[i].Endpoint = resp.Node.Value
				registered = true
			}

			if registered {
				log.Printf("monitor %s registered at %s", monName, cfg.InitialMonitors[i].Endpoint)
				break
			}

			retryCount++
			if retryCount > retryMax {
				return fmt.Errorf("exceeded max retry count waiting for monitor %s to register", monName)
			}

			<-time.After(time.Duration(sleepTime) * time.Second)
		}
	}

	return nil
}

func makeMonitorFileSystem(cfg Config, c clusterInfo) error {
	// write the keyring to disk
	keyring := fmt.Sprintf(monitorKeyringTemplate, c.MonitorSecret, c.AdminSecret)
	keyringPath := "/tmp/mon/tmp_keyring"
	if err := os.MkdirAll(filepath.Dir(keyringPath), 0744); err != nil {
		fmt.Printf("failed to create keyring directory for %s: %+v", keyringPath, err)
	}
	if err := ioutil.WriteFile(keyringPath, []byte(keyring), 0644); err != nil {
		return fmt.Errorf("failed to write monitor keyring to %s: %+v", keyringPath, err)
	}

	// extract a list of just the monitor names, which will populate the "mon initial members"
	// global config field
	initialMonMembers := make([]string, len(cfg.InitialMonitors))
	for i := range cfg.InitialMonitors {
		initialMonMembers[i] = cfg.InitialMonitors[i].Name
	}

	// write the global config section to the content buffer
	var contentBuffer bytes.Buffer
	_, err := contentBuffer.WriteString(fmt.Sprintf(
		globalConfigTemplate,
		c.FSID,
		strings.Join(initialMonMembers, " ")))
	if err != nil {
		return fmt.Errorf("failed to write global config section, %+v", err)
	}

	// write the config for each individual monitor member of the cluster to the content buffer
	for i := range cfg.InitialMonitors {
		mon := cfg.InitialMonitors[i]
		_, err := contentBuffer.WriteString(fmt.Sprintf(monitorConfigTemplate, mon.Name, mon.Name, mon.Endpoint))
		if err != nil {
			return fmt.Errorf("failed to write monitor config section for mon %s, %+v", mon.Name, err)
		}
	}

	// write the entire config to disk
	monConfFilePath := "/tmp/mon/tmp_config"
	if err := os.MkdirAll(filepath.Dir(monConfFilePath), 0744); err != nil {
		fmt.Printf("failed to create monitor config file directory for %s: %+v", monConfFilePath, err)
	}
	if err := ioutil.WriteFile(monConfFilePath, contentBuffer.Bytes(), 0644); err != nil {
		return fmt.Errorf("failed to write monitor config file to %s: %+v", monConfFilePath, err)
	}

	// create monitor data dir
	monDataDir := fmt.Sprintf("/tmp/mon/mon.%s", cfg.MonName)
	if err := os.MkdirAll(filepath.Dir(monDataDir), 0744); err != nil {
		fmt.Printf("failed to create monitor data directory at %s: %+v", monDataDir, err)
	}

	// call ceph-mon --mkfs
	mkfsArgs := []string{
		os.Args[0], // BUGBUG: remove this?
		"--mkfs",
		fmt.Sprintf("--cluster=%s", cfg.ClusterName),
		fmt.Sprintf("--id=%s", cfg.MonName),
		fmt.Sprintf("--mon-data=%s", monDataDir),
		"--conf=/tmp/mon/tmp_config",
		"--keyring=/tmp/mon/tmp_keyring"}
	err = cephd.Mon(mkfsArgs)
	if err != nil {
		return fmt.Errorf("failed ceph-mon --mkfs with args: '%+v'.  error: %+v", mkfsArgs, err)
	}
=======
	fmt.Println("sleeping for 30 secs")
	time.Sleep(30 * time.Second)

	fmt.Println("stopping the mon")
	stopChildProcess(cmd)
	cmd.Wait()

	fmt.Println("stopped")
>>>>>>> 76322645

	return nil
}<|MERGE_RESOLUTION|>--- conflicted
+++ resolved
@@ -1,21 +1,15 @@
 package castled
 
 import (
-<<<<<<< HEAD
 	"bytes"
-=======
->>>>>>> 76322645
 	"fmt"
 	"io/ioutil"
 	"log"
 	"os"
-<<<<<<< HEAD
+	"os/exec"
 	"path"
 	"path/filepath"
 	"strings"
-=======
-	"os/exec"
->>>>>>> 76322645
 	"time"
 
 	"github.com/quantum/castle/pkg/cephd"
@@ -25,7 +19,6 @@
 	"golang.org/x/net/context"
 )
 
-<<<<<<< HEAD
 const (
 	cephKey = "/castle/ceph"
 
@@ -35,49 +28,11 @@
 	caps mon = "allow *"
 [client.admin]
 	key = %s
-=======
-// BUGUBG: we could use a better process manager here with support for rediecting
-// stdout, stderr, and signals. And can monitor the child.
-
-func createCmd(daemon string, args ...string) (cmd *exec.Cmd) {
-	cmd = exec.Command(os.Args[0], append([]string{"daemon", daemon}, args...)...)
-	cmd.Stdout = os.Stdout
-	cmd.Stderr = os.Stderr
-
-	return cmd
-}
-
-func runChildProcess(daemon string, args ...string) error {
-	cmd := createCmd(daemon, args...)
-	return cmd.Run()
-}
-
-func startChildProcess(daemon string, args ...string) (cmd *exec.Cmd, err error) {
-	cmd = createCmd(daemon, args...)
-	err = cmd.Start()
-	if err != nil {
-		return nil, err
-	}
-	return cmd, nil
-}
-
-func stopChildProcess(cmd *exec.Cmd) error {
-	return cmd.Process.Kill()
-}
-
-func writeKeyRing(filePath, monSecretKey, adminSecretKey string) error {
-	var keyringTemplate = `[mon.]
-	key = %v
-	caps mon = "allow *"
-[client.admin]
-	key = %v
->>>>>>> 76322645
 	auid = 0
 	caps mds = "allow"
 	caps mon = "allow *"
 	caps osd = "allow *"
 `
-<<<<<<< HEAD
 	globalConfigTemplate = `
 [global]
 	fsid=%s
@@ -91,147 +46,46 @@
 `
 )
 
-type clusterInfo struct {
-	FSID          string
-	MonitorSecret string
-	AdminSecret   string
-}
-
-func Start(cfg Config) error {
-	// TODO: some of these operations should be done by only one member of the cluster, (e.g. leader election)
-
-	// get an etcd client to coordinate with the rest of the cluster and load/save config
-	etcdClient, err := kvstore.GetEtcdClient(cfg.EtcdURLs)
-	if err != nil {
-		return fmt.Errorf("failed to get etcdClient: %+v", err)
-	}
-
-	// load any existing cluster info that may have previously been created
-	cluster, err := LoadClusterInfo(etcdClient)
-	if err != nil {
-		return fmt.Errorf("failed to load cluster info: %+v", err)
-	}
-
-	if !isClusterInfoSet(cluster) {
-		// the cluster info is not yet set, go ahead and set it now
-		cluster, err := createClusterInfo()
-		if err != nil {
-			return fmt.Errorf("failed to create cluster info: %+v", err)
-		}
-
-		log.Printf("Created new cluster info: %+v", cluster)
-		err = SaveClusterInfo(cluster, etcdClient)
-		if err != nil {
-			return fmt.Errorf("failed to save new cluster info: %+v", err)
-		}
-	} else {
-		// the cluster has already been created
-		log.Printf("Cluster already exists: %+v", cluster)
-	}
-
-	if err := registerMonitor(cfg, etcdClient); err != nil {
-		return fmt.Errorf("failed to register monitor: %+v", err)
-	}
-
-	// wait for monitor registration to complete for all expected initial monitors
-	if err := waitForMonitorRegistration(cfg, etcdClient); err != nil {
-		return fmt.Errorf("failed to wait for monitors to register: %+v", err)
-	}
-
-	if err := makeMonitorFileSystem(cfg, cluster); err != nil {
-		return fmt.Errorf("failed to make monitor filesystem: %+v", err)
-	}
-
-	/*
-		// run the mon
-		cephd.Mon([]string{
-			os.Args[0], // BUGBUG: remove this?
-			"--cluster=foo",
-			"--id=mon.a",
-			"--mon-data=/tmp/mon/mon.a",
-			"--conf=/tmp/mon/tmp_config"})
-	*/
-
-	return nil
-}
-
-func LoadClusterInfo(etcdClient etcd.KeysAPI) (clusterInfo, error) {
-	resp, err := etcdClient.Get(context.Background(), path.Join(cephKey, "fsid"), nil)
-	if err != nil {
-		return handleLoadClusterInfoErr(err)
-	}
-	fsid := resp.Node.Value
-
-	secretsKey := path.Join(cephKey, "_secrets")
-
-	resp, err = etcdClient.Get(context.Background(), path.Join(secretsKey, "monitor"), nil)
-	if err != nil {
-		return handleLoadClusterInfoErr(err)
-	}
-	monSecret := resp.Node.Value
-
-	resp, err = etcdClient.Get(context.Background(), path.Join(secretsKey, "admin"), nil)
-	if err != nil {
-		return handleLoadClusterInfoErr(err)
-	}
-	adminSecret := resp.Node.Value
-
-	return clusterInfo{
-		FSID:          fsid,
-		MonitorSecret: monSecret,
-		AdminSecret:   adminSecret,
-	}, nil
-}
-
-func handleLoadClusterInfoErr(err error) (clusterInfo, error) {
-	if kvstore.IsEtcdKeyNotFound(err) {
-		return clusterInfo{}, nil
-	}
-	return clusterInfo{}, err
-}
-
-func isClusterInfoSet(c clusterInfo) bool {
-	return c.FSID != "" && c.MonitorSecret != "" && c.AdminSecret != ""
-}
-
-func createClusterInfo() (clusterInfo, error) {
-	fsid, err := cephd.NewFsid()
-	if err != nil {
-		return clusterInfo{}, fmt.Errorf("failed to create FSID: %+v", err)
-	}
-
-	monSecret, err := cephd.NewSecretKey()
-	if err != nil {
-		return clusterInfo{}, fmt.Errorf("failed to create monitor secret: %+v", err)
-	}
-
-	adminSecret, err := cephd.NewSecretKey()
-	if err != nil {
-		return clusterInfo{}, fmt.Errorf("failed to create admin secret: %+v", err)
-	}
-
-	return clusterInfo{
-		FSID:          fsid,
-		MonitorSecret: monSecret,
-		AdminSecret:   adminSecret,
-	}, nil
-}
-
-func SaveClusterInfo(c clusterInfo, etcdClient etcd.KeysAPI) error {
-	_, err := etcdClient.Set(context.Background(), path.Join(cephKey, "fsid"), c.FSID, nil)
-	if err != nil {
-		return err
-	}
-
-	secretsKey := path.Join(cephKey, "_secrets")
-
-	_, err = etcdClient.Set(context.Background(), path.Join(secretsKey, "monitor"), c.MonitorSecret, nil)
-	if err != nil {
-		return err
-	}
-
-	_, err = etcdClient.Set(context.Background(), path.Join(secretsKey, "admin"), c.AdminSecret, nil)
-=======
+// BUGUBG: we could use a better process manager here with support for rediecting
+// stdout, stderr, and signals. And can monitor the child.
+
+func createCmd(daemon string, args ...string) (cmd *exec.Cmd) {
+	cmd = exec.Command(os.Args[0], append([]string{"daemon", daemon}, args...)...)
+	cmd.Stdout = os.Stdout
+	cmd.Stderr = os.Stderr
+
+	return cmd
+}
+
+func runChildProcess(daemon string, args ...string) error {
+	cmd := createCmd(daemon, args...)
+	return cmd.Run()
+}
+
+func startChildProcess(daemon string, args ...string) (cmd *exec.Cmd, err error) {
+	cmd = createCmd(daemon, args...)
+	err = cmd.Start()
+	if err != nil {
+		return nil, err
+	}
+	return cmd, nil
+}
+
+func stopChildProcess(cmd *exec.Cmd) error {
+	return cmd.Process.Kill()
+}
+
+func writeKeyRing(filePath, monSecretKey, adminSecretKey string) error {
+	var keyringTemplate = `[mon.]
+	key = %v
+	caps mon = "allow *"
+[client.admin]
+	key = %v
+	auid = 0
+	caps mds = "allow"
+	caps mon = "allow *"
+	caps osd = "allow *"
+`
 	keyring := fmt.Sprintf(keyringTemplate, monSecretKey, adminSecretKey)
 
 	return ioutil.WriteFile(filePath, []byte(keyring), 0644)
@@ -297,13 +151,165 @@
 		fmt.Sprintf("--mon-data=%v/%v", monDir, monName),
 		fmt.Sprintf("--conf=%v/config", monDir),
 		fmt.Sprintf("--public-addr=%v", monAddr))
->>>>>>> 76322645
 	if err != nil {
 		return err
 	}
 
-<<<<<<< HEAD
+	fmt.Println("sleeping for 30 secs")
+	time.Sleep(30 * time.Second)
+
+	fmt.Println("stopping the mon")
+	stopChildProcess(cmd)
+	cmd.Wait()
+
+	fmt.Println("stopped")
+
 	return nil
+}
+
+type clusterInfo struct {
+	FSID          string
+	MonitorSecret string
+	AdminSecret   string
+}
+
+func Start(cfg Config) error {
+	// TODO: some of these operations should be done by only one member of the cluster, (e.g. leader election)
+
+	// get an etcd client to coordinate with the rest of the cluster and load/save config
+	etcdClient, err := kvstore.GetEtcdClient(cfg.EtcdURLs)
+	if err != nil {
+		return fmt.Errorf("failed to get etcdClient: %+v", err)
+	}
+
+	// load any existing cluster info that may have previously been created
+	cluster, err := LoadClusterInfo(etcdClient)
+	if err != nil {
+		return fmt.Errorf("failed to load cluster info: %+v", err)
+	}
+
+	if !isClusterInfoSet(cluster) {
+		// the cluster info is not yet set, go ahead and set it now
+		cluster, err := createClusterInfo()
+		if err != nil {
+			return fmt.Errorf("failed to create cluster info: %+v", err)
+		}
+
+		log.Printf("Created new cluster info: %+v", cluster)
+		err = SaveClusterInfo(cluster, etcdClient)
+		if err != nil {
+			return fmt.Errorf("failed to save new cluster info: %+v", err)
+		}
+	} else {
+		// the cluster has already been created
+		log.Printf("Cluster already exists: %+v", cluster)
+	}
+
+	if err := registerMonitor(cfg, etcdClient); err != nil {
+		return fmt.Errorf("failed to register monitor: %+v", err)
+	}
+
+	// wait for monitor registration to complete for all expected initial monitors
+	if err := waitForMonitorRegistration(cfg, etcdClient); err != nil {
+		return fmt.Errorf("failed to wait for monitors to register: %+v", err)
+	}
+
+	if err := makeMonitorFileSystem(cfg, cluster); err != nil {
+		return fmt.Errorf("failed to make monitor filesystem: %+v", err)
+	}
+
+	/*
+		// run the mon
+		cephd.Mon([]string{
+			os.Args[0], // BUGBUG: remove this?
+			"--cluster=foo",
+			"--id=mon.a",
+			"--mon-data=/tmp/mon/mon.a",
+			"--conf=/tmp/mon/tmp_config"})
+	*/
+
+	return nil
+}
+
+func LoadClusterInfo(etcdClient etcd.KeysAPI) (clusterInfo, error) {
+	resp, err := etcdClient.Get(context.Background(), path.Join(cephKey, "fsid"), nil)
+	if err != nil {
+		return handleLoadClusterInfoErr(err)
+	}
+	fsid := resp.Node.Value
+
+	secretsKey := path.Join(cephKey, "_secrets")
+
+	resp, err = etcdClient.Get(context.Background(), path.Join(secretsKey, "monitor"), nil)
+	if err != nil {
+		return handleLoadClusterInfoErr(err)
+	}
+	monSecret := resp.Node.Value
+
+	resp, err = etcdClient.Get(context.Background(), path.Join(secretsKey, "admin"), nil)
+	if err != nil {
+		return handleLoadClusterInfoErr(err)
+	}
+	adminSecret := resp.Node.Value
+
+	return clusterInfo{
+		FSID:          fsid,
+		MonitorSecret: monSecret,
+		AdminSecret:   adminSecret,
+	}, nil
+}
+
+func handleLoadClusterInfoErr(err error) (clusterInfo, error) {
+	if kvstore.IsEtcdKeyNotFound(err) {
+		return clusterInfo{}, nil
+	}
+	return clusterInfo{}, err
+}
+
+func isClusterInfoSet(c clusterInfo) bool {
+	return c.FSID != "" && c.MonitorSecret != "" && c.AdminSecret != ""
+}
+
+func createClusterInfo() (clusterInfo, error) {
+	fsid, err := cephd.NewFsid()
+	if err != nil {
+		return clusterInfo{}, fmt.Errorf("failed to create FSID: %+v", err)
+	}
+
+	monSecret, err := cephd.NewSecretKey()
+	if err != nil {
+		return clusterInfo{}, fmt.Errorf("failed to create monitor secret: %+v", err)
+	}
+
+	adminSecret, err := cephd.NewSecretKey()
+	if err != nil {
+		return clusterInfo{}, fmt.Errorf("failed to create admin secret: %+v", err)
+	}
+
+	return clusterInfo{
+		FSID:          fsid,
+		MonitorSecret: monSecret,
+		AdminSecret:   adminSecret,
+	}, nil
+}
+
+func SaveClusterInfo(c clusterInfo, etcdClient etcd.KeysAPI) error {
+	_, err := etcdClient.Set(context.Background(), path.Join(cephKey, "fsid"), c.FSID, nil)
+	if err != nil {
+		return err
+	}
+
+	secretsKey := path.Join(cephKey, "_secrets")
+
+	_, err = etcdClient.Set(context.Background(), path.Join(secretsKey, "monitor"), c.MonitorSecret, nil)
+	if err != nil {
+		return err
+	}
+
+	_, err = etcdClient.Set(context.Background(), path.Join(secretsKey, "admin"), c.AdminSecret, nil)
+	keyring := fmt.Sprintf(keyringTemplate, monSecretKey, adminSecretKey)
+
+	return ioutil.WriteFile(filePath, []byte(keyring), 0644)
 }
 
 func registerMonitor(cfg Config, etcdClient etcd.KeysAPI) error {
@@ -419,16 +425,6 @@
 	if err != nil {
 		return fmt.Errorf("failed ceph-mon --mkfs with args: '%+v'.  error: %+v", mkfsArgs, err)
 	}
-=======
-	fmt.Println("sleeping for 30 secs")
-	time.Sleep(30 * time.Second)
-
-	fmt.Println("stopping the mon")
-	stopChildProcess(cmd)
-	cmd.Wait()
-
-	fmt.Println("stopped")
->>>>>>> 76322645
 
 	return nil
 }